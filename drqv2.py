--- conflicted
+++ resolved
@@ -79,14 +79,9 @@
         self.device = device
         
         a_dim = action_shape[0]
-<<<<<<< HEAD
+
         self.proj_sa = nn.Sequential(
             nn.Linear(feature_dim + a_dim*multistep, hidden_dim), 
-=======
-        
-        self.proj_sa = nn.Sequential(
-            nn.Linear(feature_dim + a_dim*self.multistep, hidden_dim), 
->>>>>>> dd482b83
             nn.ReLU(inplace=True),
             nn.Linear(hidden_dim, feature_dim)
         )
@@ -97,27 +92,7 @@
             nn.Linear(hidden_dim, a_dim)
         )
         
-<<<<<<< HEAD
-        # self.proj_aseq = nn.Sequential(
-        #     nn.Linear(a_dim*self.multistep, a_dim*self.multistep), 
-        #     nn.LayerNorm(a_dim*self.multistep), nn.Tanh()
-        # )
-        self.act_tok = utils.ActionSeqEncoding(a_dim, device)
-        
-        # self.proj_a = nn.Sequential(
-        #     nn.Linear(a_dim, a_dim), 
-        #     nn.LayerNorm(a_dim), nn.Tanh()
-        # )
-=======
-        self.proj_aseq = nn.Sequential(
-            nn.Linear(a_dim*self.multistep, a_dim*self.multistep), 
-            nn.LayerNorm(a_dim*self.multistep), nn.Tanh()
-        )
-        self.proj_a = nn.Sequential(
-            nn.Linear(a_dim, a_dim), 
-            nn.LayerNorm(a_dim), nn.Tanh()
-        )
->>>>>>> dd482b83
+        self.act_tok = utils.ActionEncoding(a_dim, device)
         
         self.proj_s = nn.Sequential(nn.Linear(repr_dim, feature_dim),
                                    nn.LayerNorm(feature_dim), nn.Tanh())
@@ -361,15 +336,12 @@
         labels = torch.arange(logits.shape[0]).long().to(self.device)
         curl_loss = self.cross_entropy_loss(logits, labels)
         
+        ### Compute action encodings
+        action_en = self.CLIP.act_tok(action, seq=False) 
+        action_seq_en = self.CLIP.act_tok(action_seq, seq=True) 
+        
         ### Compute loss for consistency
         next_z = self.CLIP.encode(self.aug(next_obs.float()), ema=True)
-<<<<<<< HEAD
-        action_en = self.CLIP.act_tok(action, seq=False) 
-        action_seq_en = self.CLIP.act_tok(action_seq, seq=True) 
-=======
-        action_en = self.CLIP.proj_a(action) ### action encoding
-        action_seq_en = self.CLIP.proj_aseq(action_seq) ### action sequence
->>>>>>> dd482b83
         curr_za = self.CLIP.project_sa(z_a, action_seq_en) 
         logits = self.CLIP.compute_logits(curr_za, next_z)
         labels = torch.arange(logits.shape[0]).long().to(self.device)
