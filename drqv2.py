# Copyright (c) Facebook, Inc. and its affiliates. All Rights Reserved.
#
# This source code is licensed under the MIT license found in the
# LICENSE file in the root directory of this source tree.
import hydra
import numpy as np
import torch
import torch.nn as nn
import torch.nn.functional as F

import utils


class RandomShiftsAug(nn.Module):
    def __init__(self, pad):
        super().__init__()
        self.pad = pad

    def forward(self, x):
        n, c, h, w = x.size()
        assert h == w
        padding = tuple([self.pad] * 4)
        x = F.pad(x, padding, 'replicate')
        eps = 1.0 / (h + 2 * self.pad)
        arange = torch.linspace(-1.0 + eps,
                                1.0 - eps,
                                h + 2 * self.pad,
                                device=x.device,
                                dtype=x.dtype)[:h]
        arange = arange.unsqueeze(0).repeat(h, 1).unsqueeze(2)
        base_grid = torch.cat([arange, arange.transpose(1, 0)], dim=2)
        base_grid = base_grid.unsqueeze(0).repeat(n, 1, 1, 1)

        shift = torch.randint(0,
                              2 * self.pad + 1,
                              size=(n, 1, 1, 2),
                              device=x.device,
                              dtype=x.dtype)
        shift *= 2.0 / (h + 2 * self.pad)

        grid = base_grid + shift
        return F.grid_sample(x,
                             grid,
                             padding_mode='zeros',
                             align_corners=False)


class Encoder(nn.Module):
    def __init__(self, obs_shape, feature_dim):
        super().__init__()

        assert len(obs_shape) == 3
        self.repr_dim = 32 * 35 * 35

        self.convnet = nn.Sequential(nn.Conv2d(obs_shape[0], 32, 3, stride=2),
                                     nn.ReLU(), nn.Conv2d(32, 32, 3, stride=1),
                                     nn.ReLU(), nn.Conv2d(32, 32, 3, stride=1),
                                     nn.ReLU(), nn.Conv2d(32, 32, 3, stride=1),
                                     nn.ReLU())
        
        self.apply(utils.weight_init)

    def forward(self, obs):
        obs = obs / 255.0 - 0.5
        h = self.convnet(obs)
        h = h.view(h.shape[0], -1)
        return h

class CLIP(nn.Module):
    """
    Constrastive loss
    """

    def __init__(self, repr_dim, feature_dim, action_shape, hidden_dim, encoder, encoder_target, device):
        super(CLIP, self).__init__()

        self.encoder = encoder
        self.encoder_target = encoder_target
        self.device = device
        
        a_dim = action_shape[0]
        latent_a_dim = a_dim
        self.proj_sa = nn.Sequential(
            nn.Linear(feature_dim + latent_a_dim, hidden_dim), 
            nn.ReLU(inplace=True),
            nn.Linear(hidden_dim, feature_dim)
        )
        
        self.proj_ss = nn.Sequential(
            nn.Linear(feature_dim*2, hidden_dim), 
            nn.ReLU(inplace=True),
            nn.Linear(hidden_dim, a_dim)
        )
        
        self.proj_a = nn.Sequential(
            nn.Linear(a_dim, latent_a_dim), 
            nn.LayerNorm(latent_a_dim), nn.Tanh()
        )
        
        self.proj_s = nn.Sequential(nn.Linear(repr_dim, feature_dim),
                                   nn.LayerNorm(feature_dim), nn.Tanh())
        
        self.reward = nn.Sequential(
            nn.Linear(feature_dim + latent_a_dim, hidden_dim), 
            nn.ReLU(inplace=True),
            nn.Linear(hidden_dim, 1)
        )
        
        self.W = nn.Parameter(torch.rand(feature_dim, feature_dim))
        self.inv_W = nn.Parameter(torch.rand(latent_a_dim, latent_a_dim))
        self.apply(utils.weight_init)
    
    def encode(self, x, ema=False):
        """
        Encoder: z_t = e(x_t)
        :param x: x_t, x y coordinates
        :return: z_t, value in r2
        """
        if ema:
            with torch.no_grad():
                z_out = self.proj_s(self.encoder_target(x))
        else:
            z_out = self.proj_s(self.encoder(x))
        return z_out
    
    def project_sa(self, s, a):
        x = torch.concat([s,a], dim=-1)
        return self.proj_sa(x)
    
    def project_ss(self, s, next_s):
        x = torch.concat([s, next_s], dim=-1)
        return self.proj_ss(x)
    
    ### barlow twins loss
    def compute_bt(self, z_a, z_b, lambda_param=5e-3):
        # normalize repr. along the batch dimension
        z_a_norm = (z_a - z_a.mean(0)) / z_a.std(0) # NxD
        z_b_norm = (z_b - z_b.mean(0)) / z_b.std(0) # NxD

        N = z_a.size(0)
        D = z_a.size(1)

        # cross-correlation matrix
        c = torch.mm(z_a_norm.T, z_b_norm) / N # DxD
        # loss
        c_diff = (c - torch.eye(D,device=self.device)).pow(2) # DxD
        # multiply off-diagonal elems of c_diff by lambda
        c_diff[~torch.eye(D, dtype=bool)] *= lambda_param
        loss = c_diff.sum()

        return loss
        
    def compute_logits(self, z_a, z_pos, inv=False):
        """
        - compute (B,B) matrix z_a (W z_pos.T)
        - positives are all diagonal elements
        - negatives are all other elements
        - to compute loss use multiclass cross entropy with identity matrix for labels
        """
        
        W  = self.inv_W if inv else self.W
        Wz = torch.matmul(W, z_pos.T)  # (z_dim,B)
        logits = torch.matmul(z_a, Wz)  # (B,B)
        logits = logits - torch.max(logits, 1)[0][:, None]
        return logits
    
    
class Actor(nn.Module):
    def __init__(self, repr_dim, action_shape, feature_dim, hidden_dim):
        super().__init__()

        self.trunk = nn.Sequential(nn.Linear(repr_dim, feature_dim),
                                    nn.LayerNorm(feature_dim), nn.Tanh())

        self.policy = nn.Sequential(nn.Linear(feature_dim, hidden_dim),
                                    nn.ReLU(inplace=True),
                                    nn.Linear(hidden_dim, hidden_dim),
                                    nn.ReLU(inplace=True),
                                    nn.Linear(hidden_dim, action_shape[0]))

        self.apply(utils.weight_init)

    def forward(self, obs, std):
        h = self.trunk(obs)
        mu = self.policy(h)
        mu = torch.tanh(mu)
        std = torch.ones_like(mu) * std

        dist = utils.TruncatedNormal(mu, std)
        return dist


class Critic(nn.Module):
    def __init__(self, repr_dim, action_shape, feature_dim, hidden_dim):
        super().__init__()

        self.trunk = nn.Sequential(nn.Linear(repr_dim, feature_dim),
                                    nn.LayerNorm(feature_dim), nn.Tanh())

        self.Q1 = nn.Sequential(
            nn.Linear(feature_dim + action_shape[0], hidden_dim),
            nn.ReLU(inplace=True), nn.Linear(hidden_dim, hidden_dim),
            nn.ReLU(inplace=True), nn.Linear(hidden_dim, 1))

        self.Q2 = nn.Sequential(
            nn.Linear(feature_dim + action_shape[0], hidden_dim),
            nn.ReLU(inplace=True), nn.Linear(hidden_dim, hidden_dim),
            nn.ReLU(inplace=True), nn.Linear(hidden_dim, 1))

        self.apply(utils.weight_init)

    def forward(self, obs, action):
        h = self.trunk(obs)
        h_action = torch.cat([h, action], dim=-1)
        q1 = self.Q1(h_action)
        q2 = self.Q2(h_action)

        return q1, q2
    

class DrQV2Agent:
    def __init__(self, obs_shape, action_shape, device, lr, feature_dim,
                 hidden_dim, critic_target_tau, encoder_tau, num_expl_steps,
                 update_every_steps, stddev_schedule, stddev_clip, use_tb, ema, loss_type, inv):
        self.device = device
        self.critic_target_tau = critic_target_tau
        self.encoder_tau = encoder_tau
        self.update_every_steps = update_every_steps
        self.use_tb = use_tb
        self.num_expl_steps = num_expl_steps
        self.stddev_schedule = stddev_schedule
        self.stddev_clip = stddev_clip
        self.ema = ema
        self.loss_type = loss_type
        self.inv = inv

        # models
        self.encoder = Encoder(obs_shape, feature_dim).to(device)
        self.encoder_target = Encoder(obs_shape, feature_dim).to(device)
        self.encoder_target.load_state_dict(self.encoder.state_dict())
        self.actor = Actor(self.encoder.repr_dim, action_shape, feature_dim,
                           hidden_dim).to(device)

        self.critic = Critic(self.encoder.repr_dim, action_shape, feature_dim,
                             hidden_dim).to(device)
        self.critic_target = Critic(self.encoder.repr_dim, action_shape,
                                    feature_dim, hidden_dim).to(device)
        self.critic_target.load_state_dict(self.critic.state_dict())
        self.CLIP = CLIP(self.encoder.repr_dim, feature_dim, action_shape, hidden_dim, self.encoder, self.encoder_target, device).to(device)
        
        # optimizers
        self.encoder_opt = torch.optim.Adam(self.encoder.parameters(), lr=lr)
        self.actor_opt = torch.optim.Adam(self.actor.parameters(), lr=lr)
        self.critic_opt = torch.optim.Adam(self.critic.parameters(), lr=lr)
        self.clip_opt = torch.optim.Adam(self.CLIP.parameters(), lr=lr)
        
        self.cross_entropy_loss = nn.CrossEntropyLoss()
        self.mse_loss = nn.MSELoss()
        
        # data augmentation
        self.aug = RandomShiftsAug(pad=4)

        self.train()
        self.critic_target.train()

    def train(self, training=True):
        self.training = training
        self.encoder.train(training)
        self.actor.train(training)
        self.critic.train(training)
        self.CLIP.train()

    def act(self, obs, step, eval_mode):
        obs = torch.as_tensor(obs, device=self.device)
        obs = self.encoder(obs.unsqueeze(0))
        stddev = utils.schedule(self.stddev_schedule, step)
        dist = self.actor(obs, stddev)
        if eval_mode:
            action = dist.mean
        else:
            action = dist.sample(clip=None)
            if step < self.num_expl_steps:
                action.uniform_(-1.0, 1.0)
        return action.cpu().numpy()[0]

    def update_critic(self, obs, action, reward, discount, next_obs, step):
        metrics = dict()

        with torch.no_grad():
            stddev = utils.schedule(self.stddev_schedule, step)
            dist = self.actor(next_obs, stddev)
            next_action = dist.sample(clip=self.stddev_clip)
            target_Q1, target_Q2 = self.critic_target(next_obs, next_action)
            target_V = torch.min(target_Q1, target_Q2)
            target_Q = reward + (discount * target_V)

        Q1, Q2 = self.critic(obs, action)
        critic_loss = F.mse_loss(Q1, target_Q) + F.mse_loss(Q2, target_Q)

        if self.use_tb:
            metrics['critic_target_q'] = target_Q.mean().item()
            metrics['critic_q1'] = Q1.mean().item()
            metrics['critic_q2'] = Q2.mean().item()
            metrics['critic_loss'] = critic_loss.item()

        # optimize encoder and critic
        self.encoder_opt.zero_grad(set_to_none=True)
        self.critic_opt.zero_grad(set_to_none=True)
        critic_loss.backward()
        self.critic_opt.step()
        self.encoder_opt.step()

        return metrics

    def update_actor(self, obs, step):
        metrics = dict()

        stddev = utils.schedule(self.stddev_schedule, step)
        dist = self.actor(obs, stddev)
        action = dist.sample(clip=self.stddev_clip)
        log_prob = dist.log_prob(action).sum(-1, keepdim=True)
        Q1, Q2 = self.critic(obs, action)
        Q = torch.min(Q1, Q2)

        actor_loss = -Q.mean()

        # optimize actor
        self.actor_opt.zero_grad(set_to_none=True)
        actor_loss.backward()
        self.actor_opt.step()

        if self.use_tb:
            metrics['actor_loss'] = actor_loss.item()
            metrics['actor_logprob'] = log_prob.mean().item()
            metrics['actor_ent'] = dist.entropy().sum(dim=-1).mean().item()

        return metrics
    
    def update_clip(self, obs, action, next_obs, reward):
        metrics = dict()
        
        obs_anchor = self.aug(obs.float())
        obs_pos = self.aug(obs.float())
        z_a = self.CLIP.encode(obs_anchor)
        z_pos = self.CLIP.encode(obs_pos, ema=self.ema)
        if self.loss_type == 'bt':
            curl_loss = self.CLIP.compute_bt(z_a, z_pos)
        else:
            ### Compute the original loss for CURL
            logits = self.CLIP.compute_logits(z_a, z_pos)
            labels = torch.arange(logits.shape[0]).long().to(self.device)
            curl_loss = self.cross_entropy_loss(logits, labels)
        
        ### Compute loss for consistency
        with torch.no_grad():
            next_obs = self.aug(next_obs.float())
            next_z = self.CLIP.encode(next_obs, ema=self.ema)
        
        action_en = self.CLIP.proj_a(action)
        curr_za = self.CLIP.project_sa(z_a, action_en)
        if self.loss_type == 'bt':
            consistency_loss = self.CLIP.compute_bt(curr_za, next_z)
        else:
            logits = self.CLIP.compute_logits(curr_za, next_z)
            labels = torch.arange(logits.shape[0]).long().to(self.device)
            consistency_loss = self.cross_entropy_loss(logits, labels)
<<<<<<< HEAD
        
        ### compute reward loss
        reward_pred = self.CLIP.reward(torch.concat([z_a, action_en],dim=-1))
        reward_loss = self.mse_loss(reward_pred, reward)
=======
>>>>>>> e28a15ff
        
        ### Compute loss for inverse_prediction
        if self.inv:
            pred_action = self.CLIP.project_ss(z_a, next_z)
            inv_consistency_loss = self.mse_loss(pred_action, action)
        else:
            inv_consistency_loss = torch.tensor(0.)
        
        self.encoder_opt.zero_grad()
        self.clip_opt.zero_grad()
<<<<<<< HEAD
        (inv_consistency_loss + consistency_loss + curl_loss + reward_loss).backward()
=======
        (inv_consistency_loss + consistency_loss + curl_loss).backward()
>>>>>>> e28a15ff
        
        self.encoder_opt.step()
        self.clip_opt.step()
        if self.use_tb:
            metrics['curl_loss'] = curl_loss.item()
            metrics['fwd_loss']  = consistency_loss.item()
            metrics['inv_loss']  = inv_consistency_loss.item()
            metrics['reward_loss']  = reward_loss.item()
        return metrics
        
        
    
    def update(self, replay_iter, step):
        metrics = dict()

        if step % self.update_every_steps != 0:
            return metrics

        batch = next(replay_iter)
        obs, action, reward, discount, next_obs, r_next_obs = utils.to_torch(
            batch, self.device)

        # augment
        obs_en = self.aug(obs.float())
        next_obs_en = self.aug(next_obs.float())
        # encode
        obs_en = self.encoder(obs_en)
        with torch.no_grad():
            next_obs_en = self.encoder(next_obs_en)

        if self.use_tb:
            metrics['batch_reward'] = reward.mean().item()

        # update critic
        metrics.update(
            self.update_critic(obs_en, action, reward, discount, next_obs_en, step))

        # update actor
        metrics.update(self.update_actor(obs_en.detach(), step))

        # update critic target
        utils.soft_update_params(self.critic, self.critic_target,
                                 self.critic_target_tau)
        # update critic target
        utils.soft_update_params(self.encoder, self.encoder_target,
                                 self.encoder_tau)
        if self.loss_type in ['bt', 'cpc']:
<<<<<<< HEAD
            metrics.update(self.update_clip(obs, action, r_next_obs, reward))
=======
            metrics.update(self.update_clip(obs, action, r_next_obs))
>>>>>>> e28a15ff
        
        return metrics<|MERGE_RESOLUTION|>--- conflicted
+++ resolved
@@ -364,13 +364,10 @@
             logits = self.CLIP.compute_logits(curr_za, next_z)
             labels = torch.arange(logits.shape[0]).long().to(self.device)
             consistency_loss = self.cross_entropy_loss(logits, labels)
-<<<<<<< HEAD
         
         ### compute reward loss
         reward_pred = self.CLIP.reward(torch.concat([z_a, action_en],dim=-1))
         reward_loss = self.mse_loss(reward_pred, reward)
-=======
->>>>>>> e28a15ff
         
         ### Compute loss for inverse_prediction
         if self.inv:
@@ -381,12 +378,7 @@
         
         self.encoder_opt.zero_grad()
         self.clip_opt.zero_grad()
-<<<<<<< HEAD
         (inv_consistency_loss + consistency_loss + curl_loss + reward_loss).backward()
-=======
-        (inv_consistency_loss + consistency_loss + curl_loss).backward()
->>>>>>> e28a15ff
-        
         self.encoder_opt.step()
         self.clip_opt.step()
         if self.use_tb:
@@ -433,10 +425,6 @@
         utils.soft_update_params(self.encoder, self.encoder_target,
                                  self.encoder_tau)
         if self.loss_type in ['bt', 'cpc']:
-<<<<<<< HEAD
             metrics.update(self.update_clip(obs, action, r_next_obs, reward))
-=======
-            metrics.update(self.update_clip(obs, action, r_next_obs))
->>>>>>> e28a15ff
         
         return metrics