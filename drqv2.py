
# Copyright (c) Facebook, Inc. and its affiliates. All Rights Reserved.
#
# This source code is licensed under the MIT license found in the
# LICENSE file in the root directory of this source tree.
import hydra
import numpy as np
import torch
import torch.nn as nn
import torch.nn.functional as F
from lars import LARS
import utils


class RandomShiftsAug(nn.Module):
    def __init__(self, pad):
        super().__init__()
        self.pad = pad

    def forward(self, x):
        n, c, h, w = x.size()
        assert h == w
        padding = tuple([self.pad] * 4)
        x = F.pad(x, padding, 'replicate')
        eps = 1.0 / (h + 2 * self.pad)
        arange = torch.linspace(-1.0 + eps,
                                1.0 - eps,
                                h + 2 * self.pad,
                                device=x.device,
                                dtype=x.dtype)[:h]
        arange = arange.unsqueeze(0).repeat(h, 1).unsqueeze(2)
        base_grid = torch.cat([arange, arange.transpose(1, 0)], dim=2)
        base_grid = base_grid.unsqueeze(0).repeat(n, 1, 1, 1)

        shift = torch.randint(0,
                              2 * self.pad + 1,
                              size=(n, 1, 1, 2),
                              device=x.device,
                              dtype=x.dtype)
        shift *= 2.0 / (h + 2 * self.pad)

        grid = base_grid + shift
        return F.grid_sample(x,
                             grid,
                             padding_mode='zeros',
                             align_corners=False)


class Encoder(nn.Module):
    def __init__(self, obs_shape, feature_dim):
        super().__init__()

        assert len(obs_shape) == 3
        self.repr_dim = 32 * 35 * 35

        self.convnet = nn.Sequential(nn.Conv2d(obs_shape[0], 32, 3, stride=2),
                                     nn.ReLU(), nn.Conv2d(32, 32, 3, stride=1),
                                     nn.ReLU(), nn.Conv2d(32, 32, 3, stride=1),
                                     nn.ReLU(), nn.Conv2d(32, 32, 3, stride=1),
                                     nn.ReLU())
        
        self.apply(utils.weight_init)

    def forward(self, obs):
        obs = obs / 255.0 - 0.5
        h = self.convnet(obs)
        h = h.view(h.shape[0], -1)
        return h

class CLIP(nn.Module):
    """
    Constrastive loss
    """

    def __init__(self, repr_dim, feature_dim, action_shape, hidden_dim, encoder, multistep, device):
        super(CLIP, self).__init__()

        self.multistep = multistep
        self.encoder = encoder
        self.device = device
        
        a_dim = action_shape[0]
        
        self.proj_sa = nn.Sequential(
            nn.Linear(feature_dim + a_dim*self.multistep, hidden_dim), 
            nn.ReLU(inplace=True),
            nn.Linear(hidden_dim, feature_dim)
        )
        
        self.proj_ss = nn.Sequential(
            nn.Linear(feature_dim*2, hidden_dim), 
            nn.ReLU(inplace=True),
            nn.Linear(hidden_dim, a_dim)
        )
        
        self.proj_aseq = nn.Sequential(
            nn.Linear(a_dim*self.multistep, a_dim*self.multistep), 
            nn.LayerNorm(a_dim*self.multistep), nn.Tanh()
        )
        self.proj_a = nn.Sequential(
            nn.Linear(a_dim, a_dim), 
            nn.LayerNorm(a_dim), nn.Tanh()
        )
        
        self.proj_s = nn.Sequential(nn.Linear(repr_dim, feature_dim),
                                   nn.LayerNorm(feature_dim), nn.Tanh())
        
        self.proj_sas = nn.Sequential(
            nn.Linear(feature_dim*2+a_dim*self.multistep, hidden_dim), 
            nn.ReLU(inplace=True),
            nn.Linear(hidden_dim, 2)
        )
        
        self.reward = nn.Sequential(
            nn.Linear(feature_dim+a_dim, hidden_dim), 
            nn.ReLU(inplace=True),
            nn.Linear(hidden_dim, 1)
        )
        
        self.W = nn.Parameter(torch.rand(feature_dim, feature_dim))
        self.inv_W = nn.Parameter(torch.rand(a_dim, a_dim))
        self.apply(utils.weight_init)
    
    def encode(self, x, ema=False):
        """
        Encoder: z_t = e(x_t)
        :param x: x_t, x y coordinates
        :return: z_t, value in r2
        """
        if ema:
            with torch.no_grad():
                z_out = self.proj_s(self.encoder(x))
        else:
            z_out = self.proj_s(self.encoder(x))
        return z_out
    
    def project_sa(self, s, a):
        x = torch.concat([s,a], dim=-1)
        return self.proj_sa(x)
    
    def project_ss(self, s, next_s):
        x = torch.concat([s, next_s], dim=-1)
        return self.proj_ss(x)
        
    def compute_logits(self, z_a, z_pos, inv=False):
        """
        - compute (B,B) matrix z_a (W z_pos.T)
        - positives are all diagonal elements
        - negatives are all other elements
        - to compute loss use multiclass cross entropy with identity matrix for labels
        """
        
        W  = self.inv_W if inv else self.W
        Wz = torch.matmul(W, z_pos.T)  # (z_dim,B)
        logits = torch.matmul(z_a, Wz)  # (B,B)
        logits = logits - torch.max(logits, 1)[0][:, None]
        return logits
    
    
class Actor(nn.Module):
    def __init__(self, repr_dim, action_shape, feature_dim, hidden_dim):
        super().__init__()

        self.trunk = nn.Sequential(nn.Linear(repr_dim, feature_dim),
                                    nn.LayerNorm(feature_dim), nn.Tanh())

        self.policy = nn.Sequential(nn.Linear(feature_dim, hidden_dim),
                                    nn.ReLU(inplace=True),
                                    nn.Linear(hidden_dim, hidden_dim),
                                    nn.ReLU(inplace=True),
                                    nn.Linear(hidden_dim, action_shape[0]))

        self.apply(utils.weight_init)

    def forward(self, obs, std):
        h = self.trunk(obs)
        mu = self.policy(h)
        mu = torch.tanh(mu)
        std = torch.ones_like(mu) * std

        dist = utils.TruncatedNormal(mu, std)
        return dist


class Critic(nn.Module):
    def __init__(self, repr_dim, action_shape, feature_dim, hidden_dim):
        super().__init__()

        self.trunk = nn.Sequential(nn.Linear(repr_dim, feature_dim),
                                    nn.LayerNorm(feature_dim), nn.Tanh())

        self.Q1 = nn.Sequential(
            nn.Linear(feature_dim + action_shape[0], hidden_dim),
            nn.ReLU(inplace=True), nn.Linear(hidden_dim, hidden_dim),
            nn.ReLU(inplace=True), nn.Linear(hidden_dim, 1))

        self.Q2 = nn.Sequential(
            nn.Linear(feature_dim + action_shape[0], hidden_dim),
            nn.ReLU(inplace=True), nn.Linear(hidden_dim, hidden_dim),
            nn.ReLU(inplace=True), nn.Linear(hidden_dim, 1))

        self.apply(utils.weight_init)

    def forward(self, obs, action):
        h = self.trunk(obs)
        h_action = torch.cat([h, action], dim=-1)
        q1 = self.Q1(h_action)
        q2 = self.Q2(h_action)

        return q1, q2
    

class DrQV2Agent:
    def __init__(self, obs_shape, action_shape, device, lr, encoder_lr, feature_dim,
                 hidden_dim, critic_target_tau, num_expl_steps,
                 update_every_steps, stddev_schedule, stddev_clip, use_tb,
<<<<<<< HEAD
                 inv, reward, temporal, multistep, lars, drqv2, spr, curl):
=======
                 inv, reward, temporal, multistep, lars, drqv2):
>>>>>>> b9268b05
        self.device = device
        self.critic_target_tau = critic_target_tau
        self.update_every_steps = update_every_steps
        self.use_tb = use_tb
        self.num_expl_steps = num_expl_steps
        self.stddev_schedule = stddev_schedule
        self.stddev_clip = stddev_clip
        
        self.inv = inv 
        self.reward = reward
        self.temporal = temporal
        self.multistep = multistep
        self.lars = lars
        self.drqv2 = drqv2
        self.spr = spr
        self.curl = curl

        # models
        self.encoder = Encoder(obs_shape, feature_dim).to(device)
        self.actor = Actor(self.encoder.repr_dim, action_shape, feature_dim,
                           hidden_dim).to(device)

        self.critic = Critic(self.encoder.repr_dim, action_shape, feature_dim,
                             hidden_dim).to(device)
        self.critic_target = Critic(self.encoder.repr_dim, action_shape,
                                    feature_dim, hidden_dim).to(device)
        self.critic_target.load_state_dict(self.critic.state_dict())
        self.CLIP = CLIP(self.encoder.repr_dim, feature_dim, action_shape, hidden_dim, self.encoder, multistep, device).to(device)
        
        # optimizers
        self.encoder_opt = torch.optim.Adam(self.encoder.parameters(), lr=lr)
        self.actor_opt = torch.optim.Adam(self.actor.parameters(), lr=lr)
        self.critic_opt = torch.optim.Adam(self.critic.parameters(), lr=lr)
        if lars:
            self.clip_opt = LARS(self.CLIP.parameters(), lr=encoder_lr, momentum=0.9)
        else:
            self.clip_opt = torch.optim.Adam(self.CLIP.parameters(), lr=encoder_lr)
        
        self.cross_entropy_loss = nn.CrossEntropyLoss()
        self.mse_loss = nn.MSELoss()
        
        # data augmentation
        self.aug = RandomShiftsAug(pad=4)

        self.train()
        self.critic_target.train()

    def train(self, training=True):
        self.training = training
        self.encoder.train(training)
        self.actor.train(training)
        self.critic.train(training)
        self.CLIP.train()

    def act(self, obs, step, eval_mode):
        obs = torch.as_tensor(obs, device=self.device)
        obs = self.encoder(obs.unsqueeze(0))
        stddev = utils.schedule(self.stddev_schedule, step)
        dist = self.actor(obs, stddev)
        if eval_mode:
            action = dist.mean
        else:
            action = dist.sample(clip=None)
            if step < self.num_expl_steps:
                action.uniform_(-1.0, 1.0)
        return action.cpu().numpy()[0]

    def update_critic(self, obs, action, reward, discount, next_obs, step):
        metrics = dict()

        with torch.no_grad():
            stddev = utils.schedule(self.stddev_schedule, step)
            dist = self.actor(next_obs, stddev)
            next_action = dist.sample(clip=self.stddev_clip)
            target_Q1, target_Q2 = self.critic_target(next_obs, next_action)
            target_V = torch.min(target_Q1, target_Q2)
            target_Q = reward + (discount * target_V)

        Q1, Q2 = self.critic(obs, action)
        critic_loss = F.mse_loss(Q1, target_Q) + F.mse_loss(Q2, target_Q)

        if self.use_tb:
            metrics['critic_target_q'] = target_Q.mean().item()
            metrics['critic_q1'] = Q1.mean().item()
            metrics['critic_q2'] = Q2.mean().item()
            metrics['critic_loss'] = critic_loss.item()

        # optimize encoder and critic
        self.encoder_opt.zero_grad(set_to_none=True)
        self.critic_opt.zero_grad(set_to_none=True)
        critic_loss.backward()
        self.critic_opt.step()
        self.encoder_opt.step()

        return metrics

    def update_actor(self, obs, step):
        metrics = dict()

        stddev = utils.schedule(self.stddev_schedule, step)
        dist = self.actor(obs, stddev)
        action = dist.sample(clip=self.stddev_clip)
        log_prob = dist.log_prob(action).sum(-1, keepdim=True)
        Q1, Q2 = self.critic(obs, action)
        Q = torch.min(Q1, Q2)

        actor_loss = -Q.mean()

        # optimize actor
        self.actor_opt.zero_grad(set_to_none=True)
        actor_loss.backward()
        self.actor_opt.step()

        if self.use_tb:
            metrics['actor_loss'] = actor_loss.item()
            metrics['actor_logprob'] = log_prob.mean().item()
            metrics['actor_ent'] = dist.entropy().sum(dim=-1).mean().item()

        return metrics
    
    def update_clip(self, obs, action, action_seq, next_obs, reward):
        metrics = dict()
        
        obs_anchor = self.aug(obs.float())
        obs_pos = self.aug(obs.float())
        z_a = self.CLIP.encode(obs_anchor)
        z_pos = self.CLIP.encode(obs_pos, ema=True)
        ### Compute the original loss for CURL
<<<<<<< HEAD
        if self.curl:
            logits = self.CLIP.compute_logits(z_a, z_pos)
            labels = torch.arange(logits.shape[0]).long().to(self.device)
            curl_loss = self.cross_entropy_loss(logits, labels)
        else:
            curl_loss = torch.tensor(0.)
=======
        logits = self.CLIP.compute_logits(z_a, z_pos)
        labels = torch.arange(logits.shape[0]).long().to(self.device)
        curl_loss = self.cross_entropy_loss(logits, labels)
>>>>>>> b9268b05
        
        ### Compute loss for consistency
        next_z = self.CLIP.encode(self.aug(next_obs.float()), ema=True)
        action_en = self.CLIP.proj_a(action) ### action encoding
        action_seq_en = self.CLIP.proj_aseq(action_seq) ### action sequence
        curr_za = self.CLIP.project_sa(z_a, action_seq_en) 
        logits = self.CLIP.compute_logits(curr_za, next_z)
        labels = torch.arange(logits.shape[0]).long().to(self.device)
<<<<<<< HEAD
        if not self.spr:
            consistency_loss = self.cross_entropy_loss(logits, labels)
        else:
            cos = nn.CosineSimilarity(dim=1)
            consistency_loss = torch.mean(cos(curr_za, next_z))
=======
        consistency_loss = self.cross_entropy_loss(logits, labels)
        
>>>>>>> b9268b05
        
        if self.temporal:
            batch = torch.concat([z_a, action_seq_en, next_z], dim=-1)
            batch_rev = torch.concat([next_z, action_seq_en, z_a], dim=-1)
            labels = torch.concat([torch.zeros(batch.shape[0]),
                                   torch.ones(batch.shape[0])]
                                 ).long().to(self.device)
            batch  = torch.concat([batch, batch_rev], dim=0)
            logits = self.CLIP.proj_sas(batch)
            temporal_loss = self.cross_entropy_loss(logits, labels)
        else:
            temporal_loss = torch.tensor(0.)
        
        ### Compute loss for inverse_prediction
        if self.inv:
            pred_action = self.CLIP.project_ss(z_a, next_z)
            #inv_consistency_loss = self.mse_loss(pred_action, action)
            logits = self.CLIP.compute_logits(pred_action, action_en, inv=True)
            labels = torch.arange(logits.shape[0]).long().to(self.device)
            inv_consistency_loss = self.cross_entropy_loss(logits, labels)
        else:
            inv_consistency_loss = torch.tensor(0.)
            
        if self.reward:
            reward_pred = self.CLIP.reward(torch.concat([z_a, action_en], dim=-1))
            reward_loss = self.mse_loss(reward_pred, reward)
        else:
            reward_loss = torch.tensor(0.)
            
        self.clip_opt.zero_grad()
        (inv_consistency_loss + consistency_loss + curl_loss + reward_loss + temporal_loss).backward()
        self.clip_opt.step()
        if self.use_tb:
            metrics['curl_loss'] = curl_loss.item()
            metrics['fwd_loss']  = consistency_loss.item()
            metrics['reward_loss']  = reward_loss.item()
            metrics['temporal_loss']  = temporal_loss.item()
            metrics['inv_loss']  = inv_consistency_loss.item()
        return metrics
        
        
    
    def update(self, replay_iter, step):
        metrics = dict()
        if step % self.update_every_steps != 0:
            return metrics
        
        batch = next(replay_iter)
        obs, action, action_seq, reward, discount, next_obs, r_next_obs = utils.to_torch(
            batch, self.device)

        # augment
        obs_en = self.aug(obs.float())
        next_obs_en = self.aug(next_obs.float())
        # encode
        obs_en = self.encoder(obs_en)
        with torch.no_grad():
            next_obs_en = self.encoder(next_obs_en)
        
        if self.use_tb:
            metrics['batch_reward'] = reward.mean().item()

        # update critic
        metrics.update(
            self.update_critic(obs_en, action, reward, discount, next_obs_en, step))

        # update actor
        metrics.update(self.update_actor(obs_en.detach(), step))

        # update critic target
        utils.soft_update_params(self.critic, self.critic_target,
                                 self.critic_target_tau)
        
        if not self.drqv2:
            metrics.update(self.update_clip(obs, action, action_seq, r_next_obs, reward))
        
        return metrics<|MERGE_RESOLUTION|>--- conflicted
+++ resolved
@@ -214,11 +214,7 @@
     def __init__(self, obs_shape, action_shape, device, lr, encoder_lr, feature_dim,
                  hidden_dim, critic_target_tau, num_expl_steps,
                  update_every_steps, stddev_schedule, stddev_clip, use_tb,
-<<<<<<< HEAD
                  inv, reward, temporal, multistep, lars, drqv2, spr, curl):
-=======
-                 inv, reward, temporal, multistep, lars, drqv2):
->>>>>>> b9268b05
         self.device = device
         self.critic_target_tau = critic_target_tau
         self.update_every_steps = update_every_steps
@@ -347,18 +343,12 @@
         z_a = self.CLIP.encode(obs_anchor)
         z_pos = self.CLIP.encode(obs_pos, ema=True)
         ### Compute the original loss for CURL
-<<<<<<< HEAD
         if self.curl:
             logits = self.CLIP.compute_logits(z_a, z_pos)
             labels = torch.arange(logits.shape[0]).long().to(self.device)
             curl_loss = self.cross_entropy_loss(logits, labels)
         else:
             curl_loss = torch.tensor(0.)
-=======
-        logits = self.CLIP.compute_logits(z_a, z_pos)
-        labels = torch.arange(logits.shape[0]).long().to(self.device)
-        curl_loss = self.cross_entropy_loss(logits, labels)
->>>>>>> b9268b05
         
         ### Compute loss for consistency
         next_z = self.CLIP.encode(self.aug(next_obs.float()), ema=True)
@@ -367,16 +357,11 @@
         curr_za = self.CLIP.project_sa(z_a, action_seq_en) 
         logits = self.CLIP.compute_logits(curr_za, next_z)
         labels = torch.arange(logits.shape[0]).long().to(self.device)
-<<<<<<< HEAD
         if not self.spr:
             consistency_loss = self.cross_entropy_loss(logits, labels)
         else:
             cos = nn.CosineSimilarity(dim=1)
             consistency_loss = torch.mean(cos(curr_za, next_z))
-=======
-        consistency_loss = self.cross_entropy_loss(logits, labels)
-        
->>>>>>> b9268b05
         
         if self.temporal:
             batch = torch.concat([z_a, action_seq_en, next_z], dim=-1)
